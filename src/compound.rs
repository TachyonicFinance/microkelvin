--- conflicted
+++ resolved
@@ -55,10 +55,11 @@
 
     /// Returns a reference to a possible child at specified offset
     fn child(&self, ofs: usize) -> Child<Self, S>;
-<<<<<<< HEAD
+    /// Returns an iterator over all the available offsets for this compound
     fn child_iter(&self) -> ChildIterator<Self, S> {
         self.into()
     }
+    /// Returns a mutable reference to a possible child at specified offset
     fn child_mut(&mut self, ofs: usize) -> ChildMut<Self, S>;
 }
 
@@ -104,15 +105,8 @@
     }
 }
 
-=======
-
-    /// Returns a mutable reference to a possible child at specified offset
-    fn child_mut(&mut self, ofs: usize) -> ChildMut<Self, S>;
-}
-
 /// Find the nth element of any collection satisfying the given annotation
 /// constraints
->>>>>>> be63cfc8
 pub trait Nth<'a, S>
 where
     Self: Compound<S> + Sized,
